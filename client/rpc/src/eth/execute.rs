// SPDX-License-Identifier: GPL-3.0-or-later WITH Classpath-exception-2.0
// This file is part of Frontier.
//
// Copyright (c) 2022 Parity Technologies (UK) Ltd.
//
// This program is free software: you can redistribute it and/or modify
// it under the terms of the GNU General Public License as published by
// the Free Software Foundation, either version 3 of the License, or
// (at your option) any later version.
//
// This program is distributed in the hope that it will be useful,
// but WITHOUT ANY WARRANTY; without even the implied warranty of
// MERCHANTABILITY or FITNESS FOR A PARTICULAR PURPOSE. See the
// GNU General Public License for more details.
//
// You should have received a copy of the GNU General Public License
// along with this program. If not, see <https://www.gnu.org/licenses/>.

use std::{cell::RefCell, collections::BTreeMap, sync::Arc};

use ethereum_types::{H160, H256, U256};
use evm::{ExitError, ExitReason};
use jsonrpsee::core::RpcResult;
use scale_codec::{Decode, Encode};
// Substrate
use sc_client_api::backend::{Backend, StorageProvider};
use sc_transaction_pool::ChainApi;
use sp_api::{ApiExt, CallApiAt, CallApiAtParams, CallContext, Extensions, ProvideRuntimeApi};
use sp_block_builder::BlockBuilder as BlockBuilderApi;
use sp_blockchain::HeaderBackend;
use sp_inherents::CreateInherentDataProviders;
use sp_io::hashing::{blake2_128, twox_128};
use sp_runtime::{
	traits::{Block as BlockT, HashingFor},
	DispatchError, SaturatedConversion,
};
use sp_state_machine::OverlayedChanges;
// Frontier
use fc_rpc_core::types::*;
use fp_evm::{ExecutionInfo, ExecutionInfoV2};
use fp_rpc::{EthereumRuntimeRPCApi, RuntimeStorageOverride};
use fp_storage::{EVM_ACCOUNT_CODES, PALLET_EVM};

use crate::{
	eth::{Eth, EthConfig},
	frontier_backend_client, internal_err,
};

/// Default JSONRPC error code return by geth
pub const JSON_RPC_ERROR_DEFAULT: i32 = -32000;

/// Allow to adapt a request for `estimate_gas`.
/// Can be used to estimate gas of some contracts using a different function
/// in the case the normal gas estimation doesn't work.
///
/// Example: a precompile that tries to do a subcall but succeeds regardless of the
/// success of the subcall. The gas estimation will thus optimize the gas limit down
/// to the minimum, while we want to estimate a gas limit that will allow the subcall to
/// have enough gas to succeed.
pub trait EstimateGasAdapter {
	fn adapt_request(request: CallRequest) -> CallRequest;
}

impl EstimateGasAdapter for () {
	fn adapt_request(request: CallRequest) -> CallRequest {
		request
	}
}

impl<B, C, P, CT, BE, A, CIDP, EC> Eth<B, C, P, CT, BE, A, CIDP, EC>
where
	B: BlockT,
	C: CallApiAt<B> + ProvideRuntimeApi<B>,
	C::Api: BlockBuilderApi<B> + EthereumRuntimeRPCApi<B>,
	C: HeaderBackend<B> + StorageProvider<B, BE> + 'static,
	BE: Backend<B> + 'static,
	A: ChainApi<Block = B>,
	CIDP: CreateInherentDataProviders<B, ()> + Send + 'static,
	EC: EthConfig<B, C>,
{
	pub async fn call(
		&self,
		request: CallRequest,
		number_or_hash: Option<BlockNumberOrHash>,
		state_overrides: Option<BTreeMap<H160, CallStateOverride>>,
	) -> RpcResult<Bytes> {
		let CallRequest {
			from,
			to,
			gas_price,
			max_fee_per_gas,
			max_priority_fee_per_gas,
			gas,
			value,
			data,
			nonce,
			access_list,
			..
		} = request;

		let (gas_price, max_fee_per_gas, max_priority_fee_per_gas) = {
			let details = fee_details(gas_price, max_fee_per_gas, max_priority_fee_per_gas)?;
			(
				details.gas_price,
				details.max_fee_per_gas,
				details.max_priority_fee_per_gas,
			)
		};

		let (substrate_hash, api) = match frontier_backend_client::native_block_id::<B, C>(
			self.client.as_ref(),
			self.backend.as_ref(),
			number_or_hash,
		)
		.await?
		{
			Some(id) => {
				let hash = self
					.client
					.expect_block_hash_from_id(&id)
					.map_err(|_| crate::err(JSON_RPC_ERROR_DEFAULT, "header not found", None))?;
				(hash, self.client.runtime_api())
			}
			None => {
				// Not mapped in the db, assume pending.
				let (hash, api) = self.pending_runtime_api().await.map_err(|err| {
					internal_err(format!("Create pending runtime api error: {err}"))
				})?;
				(hash, api)
			}
		};

		let api_version = if let Ok(Some(api_version)) =
			api.api_version::<dyn EthereumRuntimeRPCApi<B>>(substrate_hash)
		{
			api_version
		} else {
			return Err(internal_err("failed to retrieve Runtime Api version"));
		};

		let block = if api_version > 1 {
			api.current_block(substrate_hash)
				.map_err(|err| internal_err(format!("runtime error: {err}")))?
		} else {
			#[allow(deprecated)]
			let legacy_block = api
				.current_block_before_version_2(substrate_hash)
				.map_err(|err| internal_err(format!("runtime error: {err}")))?;
			legacy_block.map(|block| block.into())
		};

		let block_gas_limit = block
			.ok_or_else(|| internal_err("block unavailable, cannot query gas limit"))?
			.header
			.gas_limit;
		let max_gas_limit = block_gas_limit * self.execute_gas_limit_multiplier;

		// use given gas limit or query current block's limit
		let gas_limit = match gas {
			Some(amount) => {
				if amount > max_gas_limit {
					return Err(internal_err(format!(
						"provided gas limit is too high (can be up to {}x the block gas limit)",
						self.execute_gas_limit_multiplier
					)));
				}
				amount
			}
			// If gas limit is not specified in the request we either use the multiplier if supported
			// or fallback to the block gas limit.
			None => match api.gas_limit_multiplier_support(substrate_hash) {
				Ok(_) => max_gas_limit,
				_ => block_gas_limit,
			},
		};

		let data = data.map(|d| d.0).unwrap_or_default();
		match to {
			Some(to) => {
				if api_version == 1 {
					// Legacy pre-london
					#[allow(deprecated)]
					let info = api.call_before_version_2(
						substrate_hash,
						from.unwrap_or_default(),
						to,
						data,
						value.unwrap_or_default(),
						gas_limit,
						gas_price,
						nonce,
						false,
					)
					.map_err(|err| internal_err(format!("runtime error: {err}")))?
					.map_err(|err| internal_err(format!("execution fatal: {err:?}")))?;

					error_on_execution_failure(&info.exit_reason, &info.value)?;
					Ok(Bytes(info.value))
				} else if api_version >= 2 && api_version < 4 {
					// Post-london
					#[allow(deprecated)]
					let info = api.call_before_version_4(
						substrate_hash,
						from.unwrap_or_default(),
						to,
						data,
						value.unwrap_or_default(),
						gas_limit,
						max_fee_per_gas,
						max_priority_fee_per_gas,
						nonce,
						false,
					)
					.map_err(|err| internal_err(format!("runtime error: {err}")))?
					.map_err(|err| internal_err(format!("execution fatal: {err:?}")))?;

					error_on_execution_failure(&info.exit_reason, &info.value)?;
					Ok(Bytes(info.value))
				} else if api_version == 4 || api_version == 5 {
					// Post-london + access list support
					let encoded_params = Encode::encode(&(
						&from.unwrap_or_default(),
						&to,
						&data,
						&value.unwrap_or_default(),
						&gas_limit,
						&max_fee_per_gas,
						&max_priority_fee_per_gas,
						&nonce,
						&false,
						&Some(
							access_list
								.unwrap_or_default()
								.into_iter()
								.map(|item| (item.address, item.storage_keys))
								.collect::<Vec<(sp_core::H160, Vec<H256>)>>(),
						),
					));
					let overlayed_changes = self.create_overrides_overlay(
						substrate_hash,
						api_version,
						state_overrides,
					)?;
					let params = CallApiAtParams {
						at: substrate_hash,
						function: "EthereumRuntimeRPCApi_call",
						arguments: encoded_params,
						overlayed_changes: &RefCell::new(overlayed_changes),
						call_context: CallContext::Offchain,
						recorder: &None,
						extensions: &RefCell::new(Extensions::new()),
					};

					let value = if api_version == 4 {
						let info = self
							.client
							.call_api_at(params)
							.and_then(|r| {
								Result::map_err(
									<Result<ExecutionInfo::<Vec<u8>>, DispatchError> as Decode>::decode(&mut &r[..]),
									|error| sp_api::ApiError::FailedToDecodeReturnValue {
										function: "EthereumRuntimeRPCApi_call",
										error,
									},
								)
							})
							.map_err(|err| internal_err(format!("runtime error: {err}")))?
							.map_err(|err| internal_err(format!("execution fatal: {err:?}")))?;

						error_on_execution_failure(&info.exit_reason, &info.value)?;
						info.value
					} else if api_version == 5 {
						let info = self
							.client
							.call_api_at(params)
							.and_then(|r| {
								Result::map_err(
									<Result<ExecutionInfoV2::<Vec<u8>>, DispatchError> as Decode>::decode(&mut &r[..]),
									|error| sp_api::ApiError::FailedToDecodeReturnValue {
										function: "EthereumRuntimeRPCApi_call",
										error,
									},
								)
							})
							.map_err(|err| internal_err(format!("runtime error: {err}")))?
							.map_err(|err| internal_err(format!("execution fatal: {err:?}")))?;

						error_on_execution_failure(&info.exit_reason, &info.value)?;
						info.value
					} else {
						unreachable!("invalid version");
					};

					Ok(Bytes(value))
				} else {
					Err(internal_err("failed to retrieve Runtime Api version"))
				}
			}
			None => {
				if api_version == 1 {
					// Legacy pre-london
					#[allow(deprecated)]
					let info = api.create_before_version_2(
						substrate_hash,
						from.unwrap_or_default(),
						data,
						value.unwrap_or_default(),
						gas_limit,
						gas_price,
						nonce,
						false,
					)
					.map_err(|err| internal_err(format!("runtime error: {err}")))?
					.map_err(|err| internal_err(format!("execution fatal: {err:?}")))?;

					error_on_execution_failure(&info.exit_reason, &[])?;

					let code = api
						.account_code_at(substrate_hash, info.value)
						.map_err(|err| internal_err(format!("runtime error: {err}")))?;
					Ok(Bytes(code))
				} else if api_version >= 2 && api_version < 4 {
					// Post-london
					#[allow(deprecated)]
					let info = api.create_before_version_4(
						substrate_hash,
						from.unwrap_or_default(),
						data,
						value.unwrap_or_default(),
						gas_limit,
						max_fee_per_gas,
						max_priority_fee_per_gas,
						nonce,
						false,
					)
					.map_err(|err| internal_err(format!("runtime error: {err}")))?
					.map_err(|err| internal_err(format!("execution fatal: {err:?}")))?;

					error_on_execution_failure(&info.exit_reason, &[])?;

					let code = api
						.account_code_at(substrate_hash, info.value)
						.map_err(|err| internal_err(format!("runtime error: {err}")))?;
					Ok(Bytes(code))
				} else if api_version == 4 {
					// Post-london + access list support
					let access_list = access_list.unwrap_or_default();
					#[allow(deprecated)]
					let info = api.create_before_version_5(
						substrate_hash,
						from.unwrap_or_default(),
						data,
						value.unwrap_or_default(),
						gas_limit,
						max_fee_per_gas,
						max_priority_fee_per_gas,
						nonce,
						false,
						Some(
							access_list
								.into_iter()
								.map(|item| (item.address, item.storage_keys))
								.collect(),
						),
					)
					.map_err(|err| internal_err(format!("runtime error: {err}")))?
					.map_err(|err| internal_err(format!("execution fatal: {err:?}")))?;

					error_on_execution_failure(&info.exit_reason, &[])?;

					let code = api
						.account_code_at(substrate_hash, info.value)
						.map_err(|err| internal_err(format!("runtime error: {err}")))?;
					Ok(Bytes(code))
				} else if api_version == 5 {
					// Post-london + access list support
					let access_list = access_list.unwrap_or_default();
					let info = api
						.create(
							substrate_hash,
							from.unwrap_or_default(),
							data,
							value.unwrap_or_default(),
							gas_limit,
							max_fee_per_gas,
							max_priority_fee_per_gas,
							nonce,
							false,
							Some(
								access_list
									.into_iter()
									.map(|item| (item.address, item.storage_keys))
									.collect(),
							),
						)
						.map_err(|err| internal_err(format!("runtime error: {err}")))?
						.map_err(|err| internal_err(format!("execution fatal: {err:?}")))?;

					error_on_execution_failure(&info.exit_reason, &[])?;

					let code = api
						.account_code_at(substrate_hash, info.value)
						.map_err(|err| internal_err(format!("runtime error: {err}")))?;
					Ok(Bytes(code))
				} else {
					Err(internal_err("failed to retrieve Runtime Api version"))
				}
			}
		}
	}

	pub async fn estimate_gas(
		&self,
		request: CallRequest,
		number_or_hash: Option<BlockNumberOrHash>,
	) -> RpcResult<U256> {
		let client = Arc::clone(&self.client);
		let block_data_cache = Arc::clone(&self.block_data_cache);

		// Define the lower bound of estimate
		const MIN_GAS_PER_TX: U256 = U256([21_000, 0, 0, 0]);

		// Get substrate hash and runtime api
		let (substrate_hash, api) = match frontier_backend_client::native_block_id::<B, C>(
			self.client.as_ref(),
			self.backend.as_ref(),
			number_or_hash,
		)
		.await?
		{
			Some(id) => {
				let hash = client
					.expect_block_hash_from_id(&id)
					.map_err(|_| crate::err(JSON_RPC_ERROR_DEFAULT, "header not found", None))?;
				(hash, client.runtime_api())
			}
			None => {
				// Not mapped in the db, assume pending.
				let (hash, api) = self.pending_runtime_api().await.map_err(|err| {
					internal_err(format!("Create pending runtime api error: {err}"))
				})?;
				(hash, api)
			}
		};

		// Adapt request for gas estimation.
		let request = EC::EstimateGasAdapter::adapt_request(request);

		// For simple transfer to simple account, return MIN_GAS_PER_TX directly
		let is_simple_transfer = match &request.data {
			None => true,
			Some(vec) => vec.0.is_empty(),
		};
		if is_simple_transfer {
			if let Some(to) = request.to {
				let to_code = api
					.account_code_at(substrate_hash, to)
					.map_err(|err| internal_err(format!("runtime error: {err}")))?;
				if to_code.is_empty() {
					return Ok(MIN_GAS_PER_TX);
				}
			}
		}

		let block_gas_limit = {
			let schema = fc_storage::onchain_storage_schema(client.as_ref(), substrate_hash);
			let block = block_data_cache.current_block(schema, substrate_hash).await;
			block
				.ok_or_else(|| internal_err("block unavailable, cannot query gas limit"))?
				.header
				.gas_limit
		};

		let max_gas_limit = block_gas_limit * self.execute_gas_limit_multiplier;

		// Determine the highest possible gas limits
		let mut highest = match request.gas {
			Some(amount) => {
				if amount > max_gas_limit {
					return Err(internal_err(format!(
						"provided gas limit is too high (can be up to {}x the block gas limit)",
						self.execute_gas_limit_multiplier
					)));
				}
				amount
			}
			// If gas limit is not specified in the request we either use the multiplier if supported
			// or fallback to the block gas limit.
			None => match api.gas_limit_multiplier_support(substrate_hash) {
				Ok(_) => max_gas_limit,
				_ => block_gas_limit,
			},
		};

		let (gas_price, max_fee_per_gas, max_priority_fee_per_gas, fee_cap) = {
			let details = fee_details(
				request.gas_price,
				request.max_fee_per_gas,
				request.max_priority_fee_per_gas,
			)?;
			(
				details.gas_price,
				details.max_fee_per_gas,
				details.max_priority_fee_per_gas,
				details.fee_cap,
			)
		};

		// Recap the highest gas allowance with account's balance.
		if let Some(from) = request.from {
			if fee_cap > U256::zero() {
				let balance = api
					.account_basic(substrate_hash, from)
					.map_err(|err| internal_err(format!("runtime error: {err}")))?
					.balance;
				let mut available = balance;
				if let Some(value) = request.value {
					if value > available {
						return Err(internal_err("insufficient funds for transfer"));
					}
					available -= value;
				}
				let allowance = available / fee_cap;
				if highest > allowance {
					log::warn!(
							"Gas estimation capped by limited funds original {} balance {} sent {} feecap {} fundable {}",
							highest,
							balance,
							request.value.unwrap_or_default(),
							fee_cap,
							allowance
						);
					highest = allowance;
				}
			}
		}

		struct ExecutableResult {
			data: Vec<u8>,
			exit_reason: ExitReason,
			used_gas: U256,
		}

		// Create a helper to check if a gas allowance results in an executable transaction.
		//
		// A new ApiRef instance needs to be used per execution to avoid the overlayed state to affect
		// the estimation result of subsequent calls.
		//
		// Note that this would have a performance penalty if we introduce gas estimation for past
		// blocks - and thus, past runtime versions. Substrate has a default `runtime_cache_size` of
		// 2 slots LRU-style, meaning if users were to access multiple runtime versions in a short period
		// of time, the RPC response time would degrade a lot, as the VersionedRuntime needs to be compiled.
		//
		// To solve that, and if we introduce historical gas estimation, we'd need to increase that default.
		#[rustfmt::skip]
			let executable = move |
				request, gas_limit, api_version, api: sp_api::ApiRef<'_, C::Api>, estimate_mode
			| -> RpcResult<ExecutableResult> {
				let CallRequest {
					from,
					to,
					gas,
					value,
					data,
					nonce,
					access_list,
					..
				} = request;

				// Use request gas limit only if it less than gas_limit parameter
				let gas_limit = core::cmp::min(gas.unwrap_or(gas_limit), gas_limit);

				let data = data.map(|d| d.0).unwrap_or_default();

				let (exit_reason, data, used_gas) = match to {
					Some(to) => {
						if api_version == 1 {
							// Legacy pre-london
							#[allow(deprecated)]
							let info = api.call_before_version_2(
								substrate_hash,
								from.unwrap_or_default(),
								to,
								data,
								value.unwrap_or_default(),
								gas_limit,
								gas_price,
								nonce,
								estimate_mode,
							)
							.map_err(|err| internal_err(format!("runtime error: {err}")))?
							.map_err(|err| internal_err(format!("execution fatal: {err:?}")))?;

							(info.exit_reason, info.value, info.used_gas)
						} else if api_version < 4 {
							// Post-london
							#[allow(deprecated)]
							let info = api.call_before_version_4(
<<<<<<< HEAD
								substrate_hash,
								from.unwrap_or_default(),
								to,
								data,
								value.unwrap_or_default(),
								gas_limit,
								max_fee_per_gas,
								max_priority_fee_per_gas,
								nonce,
								estimate_mode,
							)
							.map_err(|err| internal_err(format!("runtime error: {err}")))?
							.map_err(|err| internal_err(format!("execution fatal: {err:?}")))?;

							(info.exit_reason, info.value, info.used_gas)
						} else if api_version == 4 {
							// Post-london + access list support
							let access_list = access_list.unwrap_or_default();
							#[allow(deprecated)]
							let info = api.call_before_version_5(
=======
>>>>>>> bd14d250
								substrate_hash,
								from.unwrap_or_default(),
								to,
								data,
								value.unwrap_or_default(),
								gas_limit,
								max_fee_per_gas,
								max_priority_fee_per_gas,
								nonce,
								estimate_mode,
								Some(
									access_list
										.into_iter()
										.map(|item| (item.address, item.storage_keys))
										.collect(),
								),
							)
							.map_err(|err| internal_err(format!("runtime error: {err}")))?
							.map_err(|err| internal_err(format!("execution fatal: {err:?}")))?;

							(info.exit_reason, info.value, info.used_gas)
<<<<<<< HEAD
=======
						} else if api_version == 4 {
							// Post-london + access list support
							let access_list = access_list.unwrap_or_default();
							#[allow(deprecated)]
							let info = api.call_before_version_5(
								substrate_hash,
								from.unwrap_or_default(),
								to,
								data,
								value.unwrap_or_default(),
								gas_limit,
								max_fee_per_gas,
								max_priority_fee_per_gas,
								nonce,
								estimate_mode,
								Some(
									access_list
										.into_iter()
										.map(|item| (item.address, item.storage_keys))
										.collect(),
								),
							)
							.map_err(|err| internal_err(format!("runtime error: {err}")))?
							.map_err(|err| internal_err(format!("execution fatal: {err:?}")))?;

							(info.exit_reason, info.value, info.used_gas)
>>>>>>> bd14d250
						} else {
							// Post-london + access list support
							let access_list = access_list.unwrap_or_default();
							let info = api.call(
								substrate_hash,
								from.unwrap_or_default(),
								to,
								data,
								value.unwrap_or_default(),
								gas_limit,
								max_fee_per_gas,
								max_priority_fee_per_gas,
								nonce,
								estimate_mode,
								Some(
									access_list
										.into_iter()
										.map(|item| (item.address, item.storage_keys))
										.collect(),
								),
							)
							.map_err(|err| internal_err(format!("runtime error: {err}")))?
							.map_err(|err| internal_err(format!("execution fatal: {err:?}")))?;

							(info.exit_reason, info.value, info.used_gas.effective)
						}
					}
					None => {
						if api_version == 1 {
							// Legacy pre-london
							#[allow(deprecated)]
							let info = api.create_before_version_2(
								substrate_hash,
								from.unwrap_or_default(),
								data,
								value.unwrap_or_default(),
								gas_limit,
								gas_price,
								nonce,
								estimate_mode,
							)
							.map_err(|err| internal_err(format!("runtime error: {err}")))?
							.map_err(|err| internal_err(format!("execution fatal: {err:?}")))?;

							(info.exit_reason, Vec::new(), info.used_gas)
						} else if api_version < 4 {
							// Post-london
							#[allow(deprecated)]
							let info = api.create_before_version_4(
<<<<<<< HEAD
=======
								substrate_hash,
								from.unwrap_or_default(),
								data,
								value.unwrap_or_default(),
								gas_limit,
								max_fee_per_gas,
								max_priority_fee_per_gas,
								nonce,
								estimate_mode,
							)
							.map_err(|err| internal_err(format!("runtime error: {err}")))?
							.map_err(|err| internal_err(format!("execution fatal: {err:?}")))?;

							(info.exit_reason, Vec::new(), info.used_gas)
						} else if api_version == 4 {
							// Post-london + access list support
							let access_list = access_list.unwrap_or_default();
							#[allow(deprecated)]
							let info = api.create_before_version_5(
>>>>>>> bd14d250
								substrate_hash,
								from.unwrap_or_default(),
								data,
								value.unwrap_or_default(),
								gas_limit,
								max_fee_per_gas,
								max_priority_fee_per_gas,
								nonce,
								estimate_mode,
								Some(
									access_list
										.into_iter()
										.map(|item| (item.address, item.storage_keys))
										.collect(),
								),
							)
							.map_err(|err| internal_err(format!("runtime error: {err}")))?
							.map_err(|err| internal_err(format!("execution fatal: {err:?}")))?;

							(info.exit_reason, Vec::new(), info.used_gas)
<<<<<<< HEAD
						} else if api_version == 4 {
							// Post-london + access list support
							let access_list = access_list.unwrap_or_default();
							#[allow(deprecated)]
							let info = api.create_before_version_5(
								substrate_hash,
								from.unwrap_or_default(),
								data,
								value.unwrap_or_default(),
								gas_limit,
								max_fee_per_gas,
								max_priority_fee_per_gas,
								nonce,
								estimate_mode,
								Some(
									access_list
										.into_iter()
										.map(|item| (item.address, item.storage_keys))
										.collect(),
								),
							)
							.map_err(|err| internal_err(format!("runtime error: {err}")))?
							.map_err(|err| internal_err(format!("execution fatal: {err:?}")))?;

							(info.exit_reason, Vec::new(), info.used_gas)
=======
>>>>>>> bd14d250
						} else {
							// Post-london + access list support
							let access_list = access_list.unwrap_or_default();
							let info = api.create(
								substrate_hash,
								from.unwrap_or_default(),
								data,
								value.unwrap_or_default(),
								gas_limit,
								max_fee_per_gas,
								max_priority_fee_per_gas,
								nonce,
								estimate_mode,
								Some(
									access_list
										.into_iter()
										.map(|item| (item.address, item.storage_keys))
										.collect(),
								),
							)
							.map_err(|err| internal_err(format!("runtime error: {err}")))?
							.map_err(|err| internal_err(format!("execution fatal: {err:?}")))?;

							(info.exit_reason, Vec::new(), info.used_gas.effective)
						}
					}
				};
				Ok(ExecutableResult {
					exit_reason,
					data,
					used_gas,
				})
			};
		let api_version = if let Ok(Some(api_version)) =
			client
				.runtime_api()
				.api_version::<dyn EthereumRuntimeRPCApi<B>>(substrate_hash)
		{
			api_version
		} else {
			return Err(internal_err("failed to retrieve Runtime Api version"));
		};

		// Verify that the transaction succeed with highest capacity
		let cap = highest;
		let estimate_mode = !cfg!(feature = "rpc-binary-search-estimate");
		let ExecutableResult {
			data,
			exit_reason,
			used_gas,
		} = executable(
			request.clone(),
			highest,
			api_version,
			client.runtime_api(),
			estimate_mode,
		)?;
		match exit_reason {
			ExitReason::Succeed(_) => (),
			ExitReason::Error(ExitError::OutOfGas) => {
				return Err(internal_err(format!(
					"gas required exceeds allowance {}",
					cap
				)))
			}
			// If the transaction reverts, there are two possible cases,
			// it can revert because the called contract feels that it does not have enough
			// gas left to continue, or it can revert for another reason unrelated to gas.
			ExitReason::Revert(revert) => {
				if request.gas.is_some() || request.gas_price.is_some() {
					// If the user has provided a gas limit or a gas price, then we have executed
					// with less block gas limit, so we must reexecute with block gas limit to
					// know if the revert is due to a lack of gas or not.
					let ExecutableResult {
						data,
						exit_reason,
						used_gas: _,
					} = executable(
						request.clone(),
						max_gas_limit,
						api_version,
						client.runtime_api(),
						estimate_mode,
					)?;
					match exit_reason {
						ExitReason::Succeed(_) => {
							return Err(internal_err(format!(
								"gas required exceeds allowance {cap}",
							)))
						}
						// The execution has been done with block gas limit, so it is not a lack of gas from the user.
						other => error_on_execution_failure(&other, &data)?,
					}
				} else {
					// The execution has already been done with block gas limit, so it is not a lack of gas from the user.
					error_on_execution_failure(&ExitReason::Revert(revert), &data)?
				}
			}
			other => error_on_execution_failure(&other, &data)?,
		};

		#[cfg(not(feature = "rpc-binary-search-estimate"))]
		{
			Ok(used_gas)
		}
		#[cfg(feature = "rpc-binary-search-estimate")]
		{
			// On binary search, evm estimate mode is disabled
			let estimate_mode = false;
			// Define the lower bound of the binary search
			let mut lowest = MIN_GAS_PER_TX;

			// Start close to the used gas for faster binary search
			let mut mid = std::cmp::min(used_gas * 3, (highest + lowest) / 2);

			// Execute the binary search and hone in on an executable gas limit.
			let mut previous_highest = highest;
			while (highest - lowest) > U256::one() {
				let ExecutableResult {
					data,
					exit_reason,
					used_gas: _,
				} = executable(
					request.clone(),
					mid,
					api_version,
					client.runtime_api(),
					estimate_mode,
				)?;
				match exit_reason {
					ExitReason::Succeed(_) => {
						highest = mid;
						// If the variation in the estimate is less than 10%,
						// then the estimate is considered sufficiently accurate.
						if (previous_highest - highest) * 10 / previous_highest < U256::one() {
							return Ok(highest);
						}
						previous_highest = highest;
					}
					ExitReason::Revert(_)
					| ExitReason::Error(ExitError::OutOfGas)
					| ExitReason::Error(ExitError::InvalidCode(_)) => {
						lowest = mid;
					}
					other => error_on_execution_failure(&other, &data)?,
				}
				mid = (highest + lowest) / 2;
			}

			Ok(highest)
		}
	}

	/// Given an address mapped `CallStateOverride`, creates `OverlayedChanges` to be used for
	/// `CallApiAt` eth_call.
	fn create_overrides_overlay(
		&self,
		block_hash: B::Hash,
		api_version: u32,
		state_overrides: Option<BTreeMap<H160, CallStateOverride>>,
	) -> RpcResult<OverlayedChanges<HashingFor<B>>> {
		let mut overlayed_changes = OverlayedChanges::default();
		if let Some(state_overrides) = state_overrides {
			for (address, state_override) in state_overrides {
				if EC::RuntimeStorageOverride::is_enabled() {
					EC::RuntimeStorageOverride::set_overlayed_changes(
						self.client.as_ref(),
						&mut overlayed_changes,
						block_hash,
						api_version,
						address,
						state_override.balance,
						state_override.nonce,
					);
				} else if state_override.balance.is_some() || state_override.nonce.is_some() {
					return Err(internal_err(
						"state override unsupported for balance and nonce",
					));
				}

				if let Some(code) = &state_override.code {
					let mut key = [twox_128(PALLET_EVM), twox_128(EVM_ACCOUNT_CODES)]
						.concat()
						.to_vec();
					key.extend(blake2_128(address.as_bytes()));
					key.extend(address.as_bytes());
					let encoded_code = code.clone().into_vec().encode();
					overlayed_changes.set_storage(key.clone(), Some(encoded_code));
				}

				let mut account_storage_key = [
					twox_128(PALLET_EVM),
					twox_128(fp_storage::EVM_ACCOUNT_STORAGES),
				]
				.concat()
				.to_vec();
				account_storage_key.extend(blake2_128(address.as_bytes()));
				account_storage_key.extend(address.as_bytes());

				// Use `state` first. If `stateDiff` is also present, it resolves consistently
				if let Some(state) = &state_override.state {
					// clear all storage
					if let Ok(all_keys) = self.client.storage_keys(
						block_hash,
						Some(&sp_storage::StorageKey(account_storage_key.clone())),
						None,
					) {
						for key in all_keys {
							overlayed_changes.set_storage(key.0, None);
						}
					}
					// set provided storage
					for (k, v) in state {
						let mut slot_key = account_storage_key.clone();
						slot_key.extend(blake2_128(k.as_bytes()));
						slot_key.extend(k.as_bytes());

						overlayed_changes.set_storage(slot_key, Some(v.as_bytes().to_owned()));
					}
				}

				if let Some(state_diff) = &state_override.state_diff {
					for (k, v) in state_diff {
						let mut slot_key = account_storage_key.clone();
						slot_key.extend(blake2_128(k.as_bytes()));
						slot_key.extend(k.as_bytes());

						overlayed_changes.set_storage(slot_key, Some(v.as_bytes().to_owned()));
					}
				}
			}
		}

		Ok(overlayed_changes)
	}
}

pub fn error_on_execution_failure(reason: &ExitReason, data: &[u8]) -> RpcResult<()> {
	match reason {
		ExitReason::Succeed(_) => Ok(()),
		ExitReason::Error(err) => {
			if *err == ExitError::OutOfGas {
				// `ServerError(0)` will be useful in estimate gas
				return Err(internal_err("out of gas"));
			}
			Err(crate::internal_err_with_data(
				format!("evm error: {err:?}"),
				&[],
			))
		}
		ExitReason::Revert(_) => {
			const LEN_START: usize = 36;
			const MESSAGE_START: usize = 68;

			let mut message = "VM Exception while processing transaction: revert".to_string();
			// A minimum size of error function selector (4) + offset (32) + string length (32)
			// should contain a utf-8 encoded revert reason.
			if data.len() > MESSAGE_START {
				let message_len =
					U256::from(&data[LEN_START..MESSAGE_START]).saturated_into::<usize>();
				let message_end = MESSAGE_START.saturating_add(message_len);

				if data.len() >= message_end {
					let body: &[u8] = &data[MESSAGE_START..message_end];
					if let Ok(reason) = std::str::from_utf8(body) {
						message = format!("{message} {reason}");
					}
				}
			}
			Err(crate::internal_err_with_data(message, data))
		}
		ExitReason::Fatal(err) => Err(crate::internal_err_with_data(
			format!("evm fatal: {err:?}"),
			&[],
		)),
	}
}

struct FeeDetails {
	gas_price: Option<U256>,
	max_fee_per_gas: Option<U256>,
	max_priority_fee_per_gas: Option<U256>,
	fee_cap: U256,
}

fn fee_details(
	request_gas_price: Option<U256>,
	request_max_fee_per_gas: Option<U256>,
	request_priority_fee_per_gas: Option<U256>,
) -> RpcResult<FeeDetails> {
	match (
		request_gas_price,
		request_max_fee_per_gas,
		request_priority_fee_per_gas,
	) {
		(Some(_), Some(_), Some(_)) => Err(internal_err(
			"both gasPrice and (maxFeePerGas or maxPriorityFeePerGas) specified",
		)),
		// Legacy or EIP-2930 transaction.
		(gas_price, None, None) if gas_price.is_some() => Ok(FeeDetails {
			gas_price,
			max_fee_per_gas: None,
			max_priority_fee_per_gas: None,
			fee_cap: gas_price.unwrap_or_default(),
		}),
		// EIP-1559 transaction
		(None, Some(max_fee), Some(max_priority)) => {
			if max_priority > max_fee {
				return Err(internal_err(
					"Invalid input: `max_priority_fee_per_gas` greater than `max_fee_per_gas`",
				));
			}
			Ok(FeeDetails {
				gas_price: None,
				max_fee_per_gas: Some(max_fee),
				max_priority_fee_per_gas: Some(max_priority),
				fee_cap: max_fee,
			})
		}
		// Default to EIP-1559 transaction
		_ => Ok(FeeDetails {
			gas_price: None,
			max_fee_per_gas: Some(U256::zero()),
			max_priority_fee_per_gas: Some(U256::zero()),
			fee_cap: U256::zero(),
		}),
	}
}<|MERGE_RESOLUTION|>--- conflicted
+++ resolved
@@ -596,7 +596,6 @@
 							// Post-london
 							#[allow(deprecated)]
 							let info = api.call_before_version_4(
-<<<<<<< HEAD
 								substrate_hash,
 								from.unwrap_or_default(),
 								to,
@@ -612,36 +611,6 @@
 							.map_err(|err| internal_err(format!("execution fatal: {err:?}")))?;
 
 							(info.exit_reason, info.value, info.used_gas)
-						} else if api_version == 4 {
-							// Post-london + access list support
-							let access_list = access_list.unwrap_or_default();
-							#[allow(deprecated)]
-							let info = api.call_before_version_5(
-=======
->>>>>>> bd14d250
-								substrate_hash,
-								from.unwrap_or_default(),
-								to,
-								data,
-								value.unwrap_or_default(),
-								gas_limit,
-								max_fee_per_gas,
-								max_priority_fee_per_gas,
-								nonce,
-								estimate_mode,
-								Some(
-									access_list
-										.into_iter()
-										.map(|item| (item.address, item.storage_keys))
-										.collect(),
-								),
-							)
-							.map_err(|err| internal_err(format!("runtime error: {err}")))?
-							.map_err(|err| internal_err(format!("execution fatal: {err:?}")))?;
-
-							(info.exit_reason, info.value, info.used_gas)
-<<<<<<< HEAD
-=======
 						} else if api_version == 4 {
 							// Post-london + access list support
 							let access_list = access_list.unwrap_or_default();
@@ -668,7 +637,6 @@
 							.map_err(|err| internal_err(format!("execution fatal: {err:?}")))?;
 
 							(info.exit_reason, info.value, info.used_gas)
->>>>>>> bd14d250
 						} else {
 							// Post-london + access list support
 							let access_list = access_list.unwrap_or_default();
@@ -718,8 +686,6 @@
 							// Post-london
 							#[allow(deprecated)]
 							let info = api.create_before_version_4(
-<<<<<<< HEAD
-=======
 								substrate_hash,
 								from.unwrap_or_default(),
 								data,
@@ -734,33 +700,6 @@
 							.map_err(|err| internal_err(format!("execution fatal: {err:?}")))?;
 
 							(info.exit_reason, Vec::new(), info.used_gas)
-						} else if api_version == 4 {
-							// Post-london + access list support
-							let access_list = access_list.unwrap_or_default();
-							#[allow(deprecated)]
-							let info = api.create_before_version_5(
->>>>>>> bd14d250
-								substrate_hash,
-								from.unwrap_or_default(),
-								data,
-								value.unwrap_or_default(),
-								gas_limit,
-								max_fee_per_gas,
-								max_priority_fee_per_gas,
-								nonce,
-								estimate_mode,
-								Some(
-									access_list
-										.into_iter()
-										.map(|item| (item.address, item.storage_keys))
-										.collect(),
-								),
-							)
-							.map_err(|err| internal_err(format!("runtime error: {err}")))?
-							.map_err(|err| internal_err(format!("execution fatal: {err:?}")))?;
-
-							(info.exit_reason, Vec::new(), info.used_gas)
-<<<<<<< HEAD
 						} else if api_version == 4 {
 							// Post-london + access list support
 							let access_list = access_list.unwrap_or_default();
@@ -786,8 +725,6 @@
 							.map_err(|err| internal_err(format!("execution fatal: {err:?}")))?;
 
 							(info.exit_reason, Vec::new(), info.used_gas)
-=======
->>>>>>> bd14d250
 						} else {
 							// Post-london + access list support
 							let access_list = access_list.unwrap_or_default();
