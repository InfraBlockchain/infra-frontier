--- conflicted
+++ resolved
@@ -27,13 +27,9 @@
 use sp_block_builder::BlockBuilder as BlockBuilderApi;
 use sp_blockchain::HeaderBackend;
 use sp_inherents::CreateInherentDataProviders;
-<<<<<<< HEAD
-use sp_runtime::{traits::Block as BlockT, transaction_validity::TransactionSource};
-=======
 use sp_runtime::{
 	generic::BlockId, traits::Block as BlockT, transaction_validity::TransactionSource,
 };
->>>>>>> bd14d250
 // Frontier
 use fc_rpc_core::types::*;
 use fp_rpc::{ConvertTransaction, ConvertTransactionRuntimeApi, EthereumRuntimeRPCApi};
@@ -177,15 +173,7 @@
 		let extrinsic = self.convert_transaction(block_hash, transaction)?;
 
 		self.pool
-<<<<<<< HEAD
 			.submit_one(block_hash, TransactionSource::Local, extrinsic)
-=======
-			.submit_one(
-				&BlockId::Hash(block_hash),
-				TransactionSource::Local,
-				extrinsic,
-			)
->>>>>>> bd14d250
 			.map_ok(move |_| transaction_hash)
 			.map_err(|err| internal_err(format::Geth::pool_error(err)))
 			.await
