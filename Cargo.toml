--- conflicted
+++ resolved
@@ -51,11 +51,7 @@
 environmental = { version = "1.1.4", default-features = false }
 ethereum = { version = "0.15.0", default-features = false }
 ethereum-types = { version = "0.14.1", default-features = false }
-<<<<<<< HEAD
-evm = { git = "https://github.com/rust-blockchain/evm", rev = "b7b82c7e1fc57b7449d6dfa6826600de37cc1e65", default-features = false }
-=======
 evm = { version = "0.41.1", default-features = false }
->>>>>>> bd14d250
 futures = "0.3.28"
 hash-db = { version = "0.16.0", default-features = false }
 hex = { version = "0.4.3", default-features = false, features = ["alloc"] }
@@ -80,7 +76,6 @@
 tokio = "1.32.0"
 
 # Substrate Client
-<<<<<<< HEAD
 sc-basic-authorship = { version = "0.10.0-dev", git = "https://github.com/InfraBlockchain/infrablockchain-sdk", branch = "master" }
 sc-block-builder = { version = "0.10.0-dev", git = "https://github.com/InfraBlockchain/infrablockchain-sdk", branch = "master" }
 sc-chain-spec = { version = "4.0.0-dev", git = "https://github.com/InfraBlockchain/infrablockchain-sdk", branch = "master" }
@@ -152,78 +147,6 @@
 substrate-frame-rpc-system = { version = "4.0.0-dev", git = "https://github.com/InfraBlockchain/infrablockchain-sdk", branch = "master" }
 substrate-test-runtime-client = { version = "2.0.0", git = "https://github.com/InfraBlockchain/infrablockchain-sdk", branch = "master" }
 substrate-wasm-builder = { version = "5.0.0-dev", git = "https://github.com/InfraBlockchain/infrablockchain-sdk", branch = "master" }
-=======
-sc-basic-authorship = { version = "0.10.0-dev", git = "https://github.com/paritytech/polkadot-sdk", branch = "master" }
-sc-block-builder = { version = "0.10.0-dev", git = "https://github.com/paritytech/polkadot-sdk", branch = "master" }
-sc-chain-spec = { version = "4.0.0-dev", git = "https://github.com/paritytech/polkadot-sdk", branch = "master" }
-sc-cli = { version = "0.10.0-dev", git = "https://github.com/paritytech/polkadot-sdk", branch = "master", default-features = false }
-sc-client-api = { version = "4.0.0-dev", git = "https://github.com/paritytech/polkadot-sdk", branch = "master" }
-sc-client-db = { version = "0.10.0-dev", git = "https://github.com/paritytech/polkadot-sdk", branch = "master", default-features = false }
-sc-consensus = { version = "0.10.0-dev", git = "https://github.com/paritytech/polkadot-sdk", branch = "master" }
-sc-consensus-aura = { version = "0.10.0-dev", git = "https://github.com/paritytech/polkadot-sdk", branch = "master" }
-sc-consensus-grandpa = { version = "0.10.0-dev", git = "https://github.com/paritytech/polkadot-sdk", branch = "master" }
-sc-consensus-manual-seal = { version = "0.10.0-dev", git = "https://github.com/paritytech/polkadot-sdk", branch = "master" }
-sc-executor = { version = "0.10.0-dev", git = "https://github.com/paritytech/polkadot-sdk", branch = "master" }
-sc-keystore = { version = "4.0.0-dev", git = "https://github.com/paritytech/polkadot-sdk", branch = "master" }
-sc-network = { version = "0.10.0-dev", git = "https://github.com/paritytech/polkadot-sdk", branch = "master" }
-sc-network-common = { version = "0.10.0-dev", git = "https://github.com/paritytech/polkadot-sdk", branch = "master" }
-sc-network-sync = { version = "0.10.0-dev", git = "https://github.com/paritytech/polkadot-sdk", branch = "master" }
-sc-offchain = { version = "4.0.0-dev", git = "https://github.com/paritytech/polkadot-sdk", branch = "master" }
-sc-rpc = { version = "4.0.0-dev", git = "https://github.com/paritytech/polkadot-sdk", branch = "master" }
-sc-rpc-api = { version = "0.10.0-dev", git = "https://github.com/paritytech/polkadot-sdk", branch = "master" }
-sc-service = { version = "0.10.0-dev", git = "https://github.com/paritytech/polkadot-sdk", branch = "master", default-features = false }
-sc-telemetry = { version = "4.0.0-dev", git = "https://github.com/paritytech/polkadot-sdk", branch = "master" }
-sc-transaction-pool = { version = "4.0.0-dev", git = "https://github.com/paritytech/polkadot-sdk", branch = "master" }
-sc-transaction-pool-api = { version = "4.0.0-dev", git = "https://github.com/paritytech/polkadot-sdk", branch = "master" }
-sc-utils = { version = "4.0.0-dev", git = "https://github.com/paritytech/polkadot-sdk", branch = "master" }
-# Substrate Primitive
-sp-api = { version = "4.0.0-dev", git = "https://github.com/paritytech/polkadot-sdk", branch = "master", default-features = false }
-sp-block-builder = { version = "4.0.0-dev", git = "https://github.com/paritytech/polkadot-sdk", branch = "master", default-features = false }
-sp-blockchain = { version = "4.0.0-dev", git = "https://github.com/paritytech/polkadot-sdk", branch = "master" }
-sp-consensus = { version = "0.10.0-dev", git = "https://github.com/paritytech/polkadot-sdk", branch = "master" }
-sp-consensus-aura = { version = "0.10.0-dev", git = "https://github.com/paritytech/polkadot-sdk", branch = "master", default-features = false }
-sp-consensus-grandpa = { version = "4.0.0-dev", git = "https://github.com/paritytech/polkadot-sdk", branch = "master", default-features = false }
-sp-core = { version = "21.0.0", git = "https://github.com/paritytech/polkadot-sdk", branch = "master", default-features = false }
-sp-core-hashing = { version = "9.0.0", git = "https://github.com/paritytech/polkadot-sdk", branch = "master", default-features = false }
-sp-core-hashing-proc-macro = { version = "9.0.0", git = "https://github.com/paritytech/polkadot-sdk", branch = "master", default-features = false }
-sp-database = { version = "4.0.0-dev", git = "https://github.com/paritytech/polkadot-sdk", branch = "master" }
-sp-inherents = { version = "4.0.0-dev", git = "https://github.com/paritytech/polkadot-sdk", branch = "master", default-features = false }
-sp-io = { version = "23.0.0", git = "https://github.com/paritytech/polkadot-sdk", branch = "master", default-features = false }
-sp-keyring = { version = "24.0.0", git = "https://github.com/paritytech/polkadot-sdk", branch = "master" }
-sp-offchain = { version = "4.0.0-dev", git = "https://github.com/paritytech/polkadot-sdk", branch = "master", default-features = false }
-sp-runtime = { version = "24.0.0", git = "https://github.com/paritytech/polkadot-sdk", branch = "master", default-features = false }
-sp-runtime-interface = { version = "17.0.0", git = "https://github.com/paritytech/polkadot-sdk", branch = "master", default-features = false }
-sp-session = { version = "4.0.0-dev", git = "https://github.com/paritytech/polkadot-sdk", branch = "master", default-features = false }
-sp-state-machine = { version = "0.28.0", git = "https://github.com/paritytech/polkadot-sdk", branch = "master", default-features = false }
-sp-std = { version = "8.0.0", git = "https://github.com/paritytech/polkadot-sdk", branch = "master", default-features = false }
-sp-storage = { version = "13.0.0", git = "https://github.com/paritytech/polkadot-sdk", branch = "master", default-features = false }
-sp-timestamp = { version = "4.0.0-dev", git = "https://github.com/paritytech/polkadot-sdk", branch = "master", default-features = false }
-sp-transaction-pool = { version = "4.0.0-dev", git = "https://github.com/paritytech/polkadot-sdk", branch = "master", default-features = false }
-sp-version = { version = "22.0.0", git = "https://github.com/paritytech/polkadot-sdk", branch = "master", default-features = false }
-# Substrate FRAME
-frame-benchmarking = { version = "4.0.0-dev", git = "https://github.com/paritytech/polkadot-sdk", branch = "master", default-features = false }
-frame-executive = { version = "4.0.0-dev", git = "https://github.com/paritytech/polkadot-sdk", branch = "master", default-features = false }
-frame-support = { version = "4.0.0-dev", git = "https://github.com/paritytech/polkadot-sdk", branch = "master", default-features = false }
-frame-system = { version = "4.0.0-dev", git = "https://github.com/paritytech/polkadot-sdk", branch = "master", default-features = false }
-frame-system-benchmarking = { version = "4.0.0-dev", git = "https://github.com/paritytech/polkadot-sdk", branch = "master", default-features = false }
-frame-system-rpc-runtime-api = { version = "4.0.0-dev", git = "https://github.com/paritytech/polkadot-sdk", branch = "master", default-features = false }
-pallet-aura = { version = "4.0.0-dev", git = "https://github.com/paritytech/polkadot-sdk", branch = "master", default-features = false }
-pallet-balances = { version = "4.0.0-dev", git = "https://github.com/paritytech/polkadot-sdk", branch = "master", default-features = false }
-pallet-grandpa = { version = "4.0.0-dev", git = "https://github.com/paritytech/polkadot-sdk", branch = "master", default-features = false }
-pallet-sudo = { version = "4.0.0-dev", git = "https://github.com/paritytech/polkadot-sdk", branch = "master", default-features = false }
-pallet-timestamp = { version = "4.0.0-dev", git = "https://github.com/paritytech/polkadot-sdk", branch = "master", default-features = false }
-pallet-transaction-payment = { version = "4.0.0-dev", git = "https://github.com/paritytech/polkadot-sdk", branch = "master", default-features = false }
-pallet-transaction-payment-rpc = { version = "4.0.0-dev", git = "https://github.com/paritytech/polkadot-sdk", branch = "master" }
-pallet-transaction-payment-rpc-runtime-api = { version = "4.0.0-dev", git = "https://github.com/paritytech/polkadot-sdk", branch = "master", default-features = false }
-pallet-utility = { version = "4.0.0-dev", git = "https://github.com/paritytech/polkadot-sdk", branch = "master", default-features = false }
-# Substrate Utility
-frame-benchmarking-cli = { version = "4.0.0-dev", git = "https://github.com/paritytech/polkadot-sdk", branch = "master" }
-prometheus-endpoint = { package = "substrate-prometheus-endpoint", version = "0.10.0-dev", git = "https://github.com/paritytech/polkadot-sdk", branch = "master" }
-substrate-build-script-utils = { version = "3.0.0", git = "https://github.com/paritytech/polkadot-sdk", branch = "master" }
-substrate-frame-rpc-system = { version = "4.0.0-dev", git = "https://github.com/paritytech/polkadot-sdk", branch = "master" }
-substrate-test-runtime-client = { version = "2.0.0", git = "https://github.com/paritytech/polkadot-sdk", branch = "master" }
-substrate-wasm-builder = { version = "5.0.0-dev", git = "https://github.com/paritytech/polkadot-sdk", branch = "master" }
->>>>>>> bd14d250
 
 # Frontier Client
 fc-api = { version = "1.0.0-dev", path = "client/api" }
