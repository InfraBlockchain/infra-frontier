<<<<<<< HEAD
// This file is part of Frontier.

// Copyright (C) 2019-2020 Parity Technologies (UK) Ltd.
// SPDX-License-Identifier: Apache-2.0

// Licensed under the Apache License, Version 2.0 (the "License");
// you may not use this file except in compliance with the License.
// You may obtain a copy of the License at
//
// 	http://www.apache.org/licenses/LICENSE-2.0
//
// Unless required by applicable law or agreed to in writing, software
// distributed under the License is distributed on an "AS IS" BASIS,
// WITHOUT WARRANTIES OR CONDITIONS OF ANY KIND, either express or implied.
// See the License for the specific language governing permissions and
// limitations under the License.

use sp_core::{Pair, Public, sr25519};
=======
use evm::{ConvertAccountId, HashTruncateConvertAccountId};
>>>>>>> da7b6bc5
use frontier_template_runtime::{
	AccountId, AuraConfig, BalancesConfig, EVMAccount, EVMConfig, GenesisConfig, GrandpaConfig,
	Signature, SudoConfig, SystemConfig, WASM_BINARY,
};
use sc_service::ChainType;
use sp_consensus_aura::sr25519::AuthorityId as AuraId;
use sp_core::{sr25519, Pair, Public, U256};
use sp_finality_grandpa::AuthorityId as GrandpaId;
use sp_runtime::traits::{BlakeTwo256, IdentifyAccount, Verify};
use std::collections::BTreeMap;
// Note this is the URL for the telemetry server
//const STAGING_TELEMETRY_URL: &str = "wss://telemetry.polkadot.io/submit/";

/// Specialized `ChainSpec`. This is a specialization of the general Substrate ChainSpec type.
pub type ChainSpec = sc_service::GenericChainSpec<GenesisConfig>;

/// Helper function to generate a crypto pair from seed
pub fn get_from_seed<TPublic: Public>(seed: &str) -> <TPublic::Pair as Pair>::Public {
	TPublic::Pair::from_string(&format!("//{}", seed), None)
		.expect("static values are valid; qed")
		.public()
}

type AccountPublic = <Signature as Verify>::Signer;

/// Helper function to generate an account ID from seed
pub fn get_account_id_from_seed<TPublic: Public>(seed: &str) -> AccountId
where
	AccountPublic: From<<TPublic::Pair as Pair>::Public>,
{
	AccountPublic::from(get_from_seed::<TPublic>(seed)).into_account()
}

/// Helper function to generate an authority key for Aura
pub fn authority_keys_from_seed(s: &str) -> (AuraId, GrandpaId) {
	(get_from_seed::<AuraId>(s), get_from_seed::<GrandpaId>(s))
}

pub fn development_config() -> ChainSpec {
	ChainSpec::from_genesis(
		"Development",
		"dev",
		ChainType::Development,
		|| {
			testnet_genesis(
				vec![authority_keys_from_seed("Alice")],
				get_account_id_from_seed::<sr25519::Public>("Alice"),
				vec![
					get_account_id_from_seed::<sr25519::Public>("Alice"),
					get_account_id_from_seed::<sr25519::Public>("Bob"),
					get_account_id_from_seed::<sr25519::Public>("Alice//stash"),
					get_account_id_from_seed::<sr25519::Public>("Bob//stash"),
				],
				true,
			)
		},
		vec![],
		None,
		None,
		None,
		None,
	)
}

pub fn local_testnet_config() -> ChainSpec {
	ChainSpec::from_genesis(
		"Local Testnet",
		"local_testnet",
		ChainType::Local,
		|| {
			testnet_genesis(
				vec![
					authority_keys_from_seed("Alice"),
					authority_keys_from_seed("Bob"),
				],
				get_account_id_from_seed::<sr25519::Public>("Alice"),
				vec![
					get_account_id_from_seed::<sr25519::Public>("Alice"),
					get_account_id_from_seed::<sr25519::Public>("Bob"),
					get_account_id_from_seed::<sr25519::Public>("Charlie"),
					get_account_id_from_seed::<sr25519::Public>("Dave"),
					get_account_id_from_seed::<sr25519::Public>("Eve"),
					get_account_id_from_seed::<sr25519::Public>("Ferdie"),
					get_account_id_from_seed::<sr25519::Public>("Alice//stash"),
					get_account_id_from_seed::<sr25519::Public>("Bob//stash"),
					get_account_id_from_seed::<sr25519::Public>("Charlie//stash"),
					get_account_id_from_seed::<sr25519::Public>("Dave//stash"),
					get_account_id_from_seed::<sr25519::Public>("Eve//stash"),
					get_account_id_from_seed::<sr25519::Public>("Ferdie//stash"),
				],
				true,
			)
		},
		vec![],
		None,
		None,
		None,
		None,
	)
}

fn testnet_genesis(
	initial_authorities: Vec<(AuraId, GrandpaId)>,
	root_key: AccountId,
	endowed_accounts: Vec<AccountId>,
	_enable_println: bool,
) -> GenesisConfig {
	let alice_account_id = get_account_id_from_seed::<sr25519::Public>("Alice");
	let alice_evm_account_id =
		HashTruncateConvertAccountId::<BlakeTwo256>::convert_account_id(&alice_account_id);
	let mut evm_accounts = BTreeMap::new();
	evm_accounts.insert(
		alice_evm_account_id,
		evm::GenesisAccount {
			nonce: 0.into(),
			balance: U256::MAX,
			storage: BTreeMap::new(),
			code: WASM_BINARY.to_vec(),
		},
	);

	GenesisConfig {
		system: Some(SystemConfig {
			code: WASM_BINARY.to_vec(),
			changes_trie_config: Default::default(),
		}),
		balances: Some(BalancesConfig {
			balances: endowed_accounts
				.iter()
				.cloned()
				.map(|k| (k, 1 << 60))
				.collect(),
		}),
		aura: Some(AuraConfig {
			authorities: initial_authorities.iter().map(|x| (x.0.clone())).collect(),
		}),
		grandpa: Some(GrandpaConfig {
			authorities: initial_authorities
				.iter()
				.map(|x| (x.1.clone(), 1))
				.collect(),
		}),
		sudo: Some(SudoConfig { key: root_key }),
		evm: Some(EVMConfig {
			accounts: evm_accounts,
		}),
	}
}<|MERGE_RESOLUTION|>--- conflicted
+++ resolved
@@ -1,4 +1,3 @@
-<<<<<<< HEAD
 // This file is part of Frontier.
 
 // Copyright (C) 2019-2020 Parity Technologies (UK) Ltd.
@@ -17,9 +16,7 @@
 // limitations under the License.
 
 use sp_core::{Pair, Public, sr25519};
-=======
 use evm::{ConvertAccountId, HashTruncateConvertAccountId};
->>>>>>> da7b6bc5
 use frontier_template_runtime::{
 	AccountId, AuraConfig, BalancesConfig, EVMAccount, EVMConfig, GenesisConfig, GrandpaConfig,
 	Signature, SudoConfig, SystemConfig, WASM_BINARY,
