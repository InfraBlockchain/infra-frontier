--- conflicted
+++ resolved
@@ -85,16 +85,11 @@
 			return Err(err);
 		}
 
-<<<<<<< HEAD
-		handle
-			.record_external_cost(Some(info.weight.ref_time()), Some(info.weight.proof_size()))?;
-=======
 		handle.record_external_cost(
 			Some(info.weight.ref_time()),
 			Some(info.weight.proof_size()),
 			None,
 		)?;
->>>>>>> bd14d250
 
 		match call.dispatch(Some(origin).into()) {
 			Ok(post_info) => {
