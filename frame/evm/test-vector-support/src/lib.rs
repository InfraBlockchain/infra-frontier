// SPDX-License-Identifier: Apache-2.0
// This file is part of Frontier.
//
// Copyright (c) 2020-2022 Parity Technologies (UK) Ltd.
//
// Licensed under the Apache License, Version 2.0 (the "License");
// you may not use this file except in compliance with the License.
// You may obtain a copy of the License at
//
// 	http://www.apache.org/licenses/LICENSE-2.0
//
// Unless required by applicable law or agreed to in writing, software
// distributed under the License is distributed on an "AS IS" BASIS,
// WITHOUT WARRANTIES OR CONDITIONS OF ANY KIND, either express or implied.
// See the License for the specific language governing permissions and
// limitations under the License.

#![deny(unused_crate_dependencies)]

use std::fs;

use evm::{Context, ExitError, ExitReason, ExitSucceed, Transfer};
use fp_evm::{Precompile, PrecompileFailure, PrecompileHandle};
use sp_core::{H160, H256};

#[derive(Debug, serde::Deserialize)]
#[serde(rename_all = "PascalCase")]
struct EthConsensusTest {
	input: String,
	expected: String,
	name: String,
	gas: Option<u64>,
}

#[derive(Debug, serde::Deserialize)]
#[serde(rename_all = "PascalCase")]
struct EthConsensusFailureTest {
	input: String,
	expected_error: String,
	name: String,
}

pub struct MockHandle {
	pub input: Vec<u8>,
	pub gas_limit: Option<u64>,
	pub context: Context,
	pub is_static: bool,
	pub gas_used: u64,
}

impl MockHandle {
	pub fn new(input: Vec<u8>, gas_limit: Option<u64>, context: Context) -> Self {
		Self {
			input,
			gas_limit,
			context,
			is_static: false,
			gas_used: 0,
		}
	}
}

impl PrecompileHandle for MockHandle {
	/// Perform subcall in provided context.
	/// Precompile specifies in which context the subcall is executed.
	fn call(
		&mut self,
		_: H160,
		_: Option<Transfer>,
		_: Vec<u8>,
		_: Option<u64>,
		_: bool,
		_: &Context,
	) -> (ExitReason, Vec<u8>) {
		unimplemented!()
	}

	fn record_cost(&mut self, cost: u64) -> Result<(), ExitError> {
		self.gas_used += cost;
		Ok(())
	}

<<<<<<< HEAD
	fn record_external_cost(&mut self, _: Option<u64>, _: Option<u64>) -> Result<(), ExitError> {
=======
	fn record_external_cost(
		&mut self,
		_: Option<u64>,
		_: Option<u64>,
		_: Option<u64>,
	) -> Result<(), ExitError> {
>>>>>>> bd14d250
		Ok(())
	}

	fn refund_external_cost(&mut self, _: Option<u64>, _: Option<u64>) {}

	fn log(&mut self, _: H160, _: Vec<H256>, _: Vec<u8>) -> Result<(), ExitError> {
		unimplemented!()
	}

	fn remaining_gas(&self) -> u64 {
		unimplemented!()
	}

	fn code_address(&self) -> H160 {
		unimplemented!()
	}

	fn input(&self) -> &[u8] {
		&self.input
	}

	fn context(&self) -> &Context {
		&self.context
	}

	fn is_static(&self) -> bool {
		self.is_static
	}

	fn gas_limit(&self) -> Option<u64> {
		self.gas_limit
	}
}

/// Tests a precompile against the ethereum consensus tests defined in the given file at filepath.
/// The file is expected to be in JSON format and contain an array of test vectors, where each
/// vector can be deserialized into an "EthConsensusTest".
pub fn test_precompile_test_vectors<P: Precompile>(filepath: &str) -> Result<(), String> {
	let data =
		fs::read_to_string(filepath).unwrap_or_else(|_| panic!("Failed to read {}", filepath));

	let tests: Vec<EthConsensusTest> = serde_json::from_str(&data).expect("expected json array");

	for test in tests {
		let input: Vec<u8> = hex::decode(test.input).expect("Could not hex-decode test input data");

		let cost: u64 = 10000000;

		let context: Context = Context {
			address: Default::default(),
			caller: Default::default(),
			apparent_value: From::from(0),
		};

		let mut handle = MockHandle::new(input, Some(cost), context);

		match P::execute(&mut handle) {
			Ok(result) => {
				let as_hex: String = hex::encode(result.output);
				assert_eq!(
					result.exit_status,
					ExitSucceed::Returned,
					"test '{}' returned {:?} (expected 'Returned')",
					test.name,
					result.exit_status
				);
				assert_eq!(
					as_hex, test.expected,
					"test '{}' failed (different output)",
					test.name
				);
				if let Some(expected_gas) = test.gas {
					assert_eq!(
						handle.gas_used, expected_gas,
						"test '{}' failed (different gas cost)",
						test.name
					);
				}
			}
			Err(err) => {
				return Err(format!("Test '{}' returned error: {:?}", test.name, err));
			}
		}
	}

	Ok(())
}

pub fn test_precompile_failure_test_vectors<P: Precompile>(filepath: &str) -> Result<(), String> {
	let data =
		fs::read_to_string(filepath).unwrap_or_else(|_| panic!("Failed to read {}", filepath));

	let tests: Vec<EthConsensusFailureTest> =
		serde_json::from_str(&data).expect("expected json array");

	for test in tests {
		let input: Vec<u8> = hex::decode(test.input).expect("Could not hex-decode test input data");

		let cost: u64 = 10000000;

		let context: Context = Context {
			address: Default::default(),
			caller: Default::default(),
			apparent_value: From::from(0),
		};

		let mut handle = MockHandle::new(input, Some(cost), context);

		match P::execute(&mut handle) {
			Ok(..) => {
				unreachable!("Test should be failed");
			}
			Err(err) => {
				let expected_err = PrecompileFailure::Error {
					exit_status: ExitError::Other(test.expected_error.into()),
				};
				assert_eq!(
					expected_err, err,
					"Test '{}' failed (different error)",
					test.name
				);
			}
		}
	}

	Ok(())
}<|MERGE_RESOLUTION|>--- conflicted
+++ resolved
@@ -80,16 +80,12 @@
 		Ok(())
 	}
 
-<<<<<<< HEAD
-	fn record_external_cost(&mut self, _: Option<u64>, _: Option<u64>) -> Result<(), ExitError> {
-=======
 	fn record_external_cost(
 		&mut self,
 		_: Option<u64>,
 		_: Option<u64>,
 		_: Option<u64>,
 	) -> Result<(), ExitError> {
->>>>>>> bd14d250
 		Ok(())
 	}
 
