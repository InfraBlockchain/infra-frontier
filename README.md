# Polkadot Frontier

Frontier is the EVM backbone of Infrablockchain.

<<<<<<< HEAD
## Features

Frontier provides a compatibility layer of EVM, so that you can run any Ethereum
dapps on Infrablockchain, unmodified. Using Frontier, you get access to all of the
Ethereum RPC APIs you are already familiar with, and therefore you can continue
to develop your dapps in your favourite Ethereum developer tools. As a bonus,
you can even run many Ethereum L2s inside Frontier!

=======
Frontier is the EVM backbone of Polkadot.

## Features

Frontier provides a compatibility layer of EVM, so that you can run any Ethereum
dapps on Polkadot, unmodified. Using Frontier, you get access to all of the
Ethereum RPC APIs you are already familiar with, and therefore you can continue
to develop your dapps in your favourite Ethereum developer tools. As a bonus,
you can even run many Ethereum L2s inside Frontier!

>>>>>>> bd14d250
Frontier is also a migration framework. Besides the common strategy of direct
state export/import and transaction-level replays, Frontier's Pre-Log Wrapper
Block feature provides a possible method for a zero-downtime live migration.

## Releases

### Primitives

Those are suitable to be included in a runtime. Primitives are structures shared
by higher-level code.

* `fp-consensus`: Consensus layer primitives.
  ![Crates.io](https://img.shields.io/crates/v/fp-consensus)
* `fp-evm`: EVM primitives. ![Crates.io](https://img.shields.io/crates/v/fp-evm)
* `fp-rpc`: RPC primitives. ![Crates.io](https://img.shields.io/crates/v/fp-rpc)
* `fp-storage`: Well-known storage information.
  ![Crates.io](https://img.shields.io/crates/v/fp-storage)

### Pallets

Those pallets serve as runtime components for projects using Frontier.

* `pallet-evm`: EVM execution handling.
  ![Crates.io](https://img.shields.io/crates/v/pallet-evm)
* `pallet-ethereum`: Ethereum block handling.
  ![Crates.io](https://img.shields.io/crates/v/pallet-ethereum)
* `pallet-dynamic-fee`: Extends the fee handling logic so that it can be changed
  within the runtime.
  ![Crates.io](https://img.shields.io/crates/v/pallet-dynamic-fee)

### EVM Pallet precompiles

Those precompiles can be used together with `pallet-evm` for additional
functionalities of the EVM executor.

* `pallet-evm-precompile-simple`: Four basic precompiles in Ethereum EVMs.
  ![Crates.io](https://img.shields.io/crates/v/pallet-evm-precompile-simple)
* `pallet-evm-precompile-blake2`: BLAKE2 precompile.
  ![Crates.io](https://img.shields.io/crates/v/pallet-evm-precompile-blake2)
* `pallet-evm-precompile-bn128`: BN128 precompile.
  ![Crates.io](https://img.shields.io/crates/v/pallet-evm-precompile-bn128)
* `pallet-evm-precompile-ed25519`: ED25519 precompile.
  ![Crates.io](https://img.shields.io/crates/v/pallet-evm-precompile-ed25519)
* `pallet-evm-precompile-modexp`: MODEXP precompile.
  ![Crates.io](https://img.shields.io/crates/v/pallet-evm-precompile-modexp)
* `pallet-evm-precompile-sha3fips`: Standard SHA3 precompile.
  ![Crates.io](https://img.shields.io/crates/v/pallet-evm-precompile-sha3fips)
* `pallet-evm-precompile-dispatch`: Enable interoperability between EVM
  contracts and other Substrate runtime components.
  ![Crates.io](https://img.shields.io/crates/v/pallet-evm-precompile-dispatch)

### Client-side libraries

Those are libraries that should be used on client-side to enable RPC, block hash
mapping, and other features.

* `fc-consensus`: Consensus block import.
  ![Crates.io](https://img.shields.io/crates/v/fc-consensus)
* `fc-db`: Frontier-specific database backend.
  ![Crates.io](https://img.shields.io/crates/v/fc-db)
* `fc-mapping-sync`: Block hash mapping syncing logic.
  ![Crates.io](https://img.shields.io/crates/v/fc-mapping-sync)
* `fc-rpc-core`: Core RPC logic.
  ![Crates.io](https://img.shields.io/crates/v/fc-rpc-core)
* `fc-rpc`: RPC implementation.
  ![Crates.io](https://img.shields.io/crates/v/fc-rpc)

## Development workflow

### Pull request

All changes (except new releases) are handled through pull requests.

### Versioning

Frontier follows [Semantic Versioning](https://semver.org/). An unreleased crate
in the repository will have the `-dev` suffix in the end, and we do rolling
releases.

When you make a pull request against this repository, please also update the
affected crates' versions, using the following rules. Note that the rules should
be applied recursively -- if a change modifies any upper crate's dependency
(even just the `Cargo.toml` file), then the upper crate will also need to apply
those rules.

Additionally, if your change is notable, then you should also modify the
corresponding `CHANGELOG.md` file, in the "Unreleased" section.

If the affected crate already has `-dev` suffix:

* If your change is a patch, then you do not have to update any versions.
* If your change introduces a new feature, please check if the local version
  already had its minor version bumped, if not, bump it.
* If your change modifies the current interface, please check if the local
  version already had its major version bumped, if not, bump it.

If the affected crate does not yet have `-dev` suffix:

* If your change is a patch, then bump the patch version, and add `-dev` suffix.
* If your change introduces a new feature, then bump the minor version, and add
  `-dev` suffix.
* If your change modifies the current interface, then bump the major version,
  and add `-dev` suffix.

If your pull request introduces a new crate, please set its version to
`1.0.0-dev`.<|MERGE_RESOLUTION|>--- conflicted
+++ resolved
@@ -1,8 +1,7 @@
-# Polkadot Frontier
+# InfraBlockchain Frontier
 
 Frontier is the EVM backbone of Infrablockchain.
 
-<<<<<<< HEAD
 ## Features
 
 Frontier provides a compatibility layer of EVM, so that you can run any Ethereum
@@ -11,18 +10,6 @@
 to develop your dapps in your favourite Ethereum developer tools. As a bonus,
 you can even run many Ethereum L2s inside Frontier!
 
-=======
-Frontier is the EVM backbone of Polkadot.
-
-## Features
-
-Frontier provides a compatibility layer of EVM, so that you can run any Ethereum
-dapps on Polkadot, unmodified. Using Frontier, you get access to all of the
-Ethereum RPC APIs you are already familiar with, and therefore you can continue
-to develop your dapps in your favourite Ethereum developer tools. As a bonus,
-you can even run many Ethereum L2s inside Frontier!
-
->>>>>>> bd14d250
 Frontier is also a migration framework. Besides the common strategy of direct
 state export/import and transaction-level replays, Frontier's Pre-Log Wrapper
 Block feature provides a possible method for a zero-downtime live migration.
